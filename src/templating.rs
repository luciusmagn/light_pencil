//! This module implements the bridge to handlebars.
use std::convert;
use std::io::Read;
use std::io::Result as IOResult;
use std::fs::File;
use std::path::PathBuf;
use std::error::Error;

use rustc_serialize::json::ToJson;
use handlebars::{RenderError, TemplateRenderError};

use app::Pencil;
use types::{PencilResult, PenUserError, UserError, PencilError};
use wrappers::Response;

// FIXME: using quick_error ?
impl convert::From<RenderError> for PencilError {
    fn from(err: RenderError) -> PencilError {
<<<<<<< HEAD
        PenUserError(UserError::new(&err.desc))
=======
        return PenUserError(UserError::new(err.description()));
    }
}

impl convert::From<TemplateRenderError> for PencilError {
    fn from(err: TemplateRenderError) -> PencilError {
        return PenUserError(UserError::new(err.description()));
>>>>>>> 45f71941
    }
}

pub fn render_template<T: ToJson>(app: &Pencil, template_name: &str, context: &T) -> PencilResult {
    let registry_read_rv = app.handlebars_registry.read();
    if registry_read_rv.is_err() {
        return Err(PenUserError(UserError::new("Can't acquire handlebars registry")));
    }
    let registry = registry_read_rv.unwrap();
    let rv = try!(registry.render(template_name, context));
    Ok(Response::from(rv))
}

pub fn render_template_string<T: ToJson>(app: &Pencil, source: &str, context: &T) -> PencilResult {
    let registry_read_rv = app.handlebars_registry.read();
    if registry_read_rv.is_err() {
        return Err(PenUserError(UserError::new("Can't acquire handlebars registry")));
    }
    let registry = registry_read_rv.unwrap();
    let rv = try!(registry.template_render(source, context));
    return Ok(Response::from(rv));
}

/// The template loader trait allows for loading template source.
trait TemplateLoader {
    /// Get the template source for a template name.
    fn get_source(&self, template_name: &str) -> Option<IOResult<String>>;
}

/// A template loader that loads templates from the file system.
pub struct FileSystemLoader {
    search_path: String,
}

impl FileSystemLoader {
    /// Create one file system loader.
    /// This loader can find templates in folders on the file system.
    ///
    /// The loader takes the path to the templates:
    ///
    /// ```ignore
    /// let loader = FileSystemLoader::new("/path/to/templates");
    /// let source = loader.get_source("index.html");
    /// ```
    pub fn new(search_path: &str) -> FileSystemLoader {
        FileSystemLoader {
            search_path: search_path.to_string(),
        }
    }
}

impl TemplateLoader for FileSystemLoader {
    fn get_source(&self, template_name: &str) -> Option<IOResult<String>> {
        let mut pathbuf = PathBuf::from(&self.search_path);
        pathbuf.push(template_name);
        match File::open(&pathbuf.as_path()) {
            Ok(mut file) => {
                let mut s = String::new();
                match file.read_to_string(&mut s) {
                    Ok(_) => Some(Ok(s)),
                    Err(err) => Some(Err(err)),
                }
            },
            Err(_) => None
        }
    }
}

pub fn load_template(app: &Pencil, template_name: &str) -> Option<IOResult<String>> {
    let mut template_path = PathBuf::from(&app.root_path);
    template_path.push(&app.template_folder);
    let template_loader = FileSystemLoader::new(template_path.to_str().unwrap());
    if let Some(source) = template_loader.get_source(template_name) {
        return Some(source);
    }
    for module in app.modules.values() {
        if let Some(ref module_template_folder) = module.template_folder {
            let mut template_path = PathBuf::from(&module.root_path);
            template_path.push(module_template_folder);
            let template_loader = FileSystemLoader::new(template_path.to_str().unwrap());
            if let Some(source) = template_loader.get_source(template_name) {
                return Some(source);
            }
        }
    }
    None
}<|MERGE_RESOLUTION|>--- conflicted
+++ resolved
@@ -13,20 +13,15 @@
 use types::{PencilResult, PenUserError, UserError, PencilError};
 use wrappers::Response;
 
-// FIXME: using quick_error ?
 impl convert::From<RenderError> for PencilError {
     fn from(err: RenderError) -> PencilError {
-<<<<<<< HEAD
-        PenUserError(UserError::new(&err.desc))
-=======
-        return PenUserError(UserError::new(err.description()));
+        PenUserError(UserError::new(err.description()))
     }
 }
 
 impl convert::From<TemplateRenderError> for PencilError {
     fn from(err: TemplateRenderError) -> PencilError {
-        return PenUserError(UserError::new(err.description()));
->>>>>>> 45f71941
+        PenUserError(UserError::new(err.description()))
     }
 }
 
@@ -47,7 +42,7 @@
     }
     let registry = registry_read_rv.unwrap();
     let rv = try!(registry.template_render(source, context));
-    return Ok(Response::from(rv));
+    Ok(Response::from(rv))
 }
 
 /// The template loader trait allows for loading template source.
